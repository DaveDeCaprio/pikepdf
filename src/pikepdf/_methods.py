# This Source Code Form is subject to the terms of the Mozilla Public
# License, v. 2.0. If a copy of the MPL was not distributed with this
# file, You can obtain one at http://mozilla.org/MPL/2.0/.
#
# Copyright (C) 2017, James R. Barlow (https://github.com/jbarlow83/)

"""
In several cases the implementation of some higher levels features might as
well be in Python. Fortunately we can attach Python methods to C++ class
bindings after the fact.

We can also move the implementation to C++ if desired.
"""

import datetime
import inspect
import shutil
from collections.abc import KeysView, MutableMapping
from decimal import Decimal
from io import BytesIO
from os import replace
from pathlib import Path
from subprocess import PIPE, run
from tempfile import NamedTemporaryFile
from typing import (
    Any,
    BinaryIO,
    Callable,
<<<<<<< HEAD
    Iterator,
=======
    ItemsView,
>>>>>>> e62a3a1f
    List,
    Optional,
    Tuple,
    Type,
    TypeVar,
    Union,
<<<<<<< HEAD
=======
    ValuesView,
>>>>>>> e62a3a1f
)
from warnings import warn

from . import Array, Dictionary, Name, Object, Page, Pdf, Stream
from ._qpdf import (
    AccessMode,
<<<<<<< HEAD
    AttachedFileStream,
    Attachments,
    FileSpec,
=======
    NameTree,
>>>>>>> e62a3a1f
    ObjectStreamMode,
    PdfError,
    Rectangle,
    StreamDecodeLevel,
    StreamParser,
    Token,
    _ObjectMapping,
)
from .models import Encryption, EncryptionInfo, Outline, PdfMetadata, Permissions
from .models.metadata import decode_pdf_date, encode_pdf_date

# pylint: disable=no-member,unsupported-membership-test,unsubscriptable-object
# mypy: ignore-errors

__all__ = []

Numeric = TypeVar('Numeric', int, float, Decimal)


def augments(cls_cpp: Type[Any]):
    """Attach methods of a Python support class to an existing class

    This monkeypatches all methods defined in the support class onto an
    existing class. Example:

    .. code-block:: python

        @augments(ClassDefinedInCpp)
        class SupportClass:
            def foo(self):
                pass

    The Python method 'foo' will be monkeypatched on ClassDefinedInCpp. SupportClass
    has no meaning on its own and should not be used, but gets returned from
    this function so IDE code inspection doesn't get too confused.

    We don't subclass because it's much more convenient to monkeypatch Python
    methods onto the existing Python binding of the C++ class. For one thing,
    this allows the implementation to be moved from Python to C++ or vice
    versa. It saves having to implement an intermediate Python subclass and then
    ensures that the C++ superclass never 'leaks' to pikepdf users. Finally,
    wrapper classes and subclasses can become problematic if the call stack
    crosses the C++/Python boundary multiple times.

    Any existing methods may be used, regardless of whether they are defined
    elsewhere in the support class or in the target class.

    For data fields to work, the target class must be
    tagged ``py::dynamic_attr`` in pybind11.

    Strictly, the target class does not have to be C++ or derived from pybind11.
    This works on pure Python classes too.

    THIS DOES NOT work for class methods.

    (Alternative ideas: https://github.com/pybind/pybind11/issues/1074)
    """
<<<<<<< HEAD

    ATTR_WHITELIST = {
        '__delitem__',
        '__enter__',
        '__exit__',
        '__getitem__',
        '__hash__',
        '__iter__',
        '__len__',
        '__repr__',
        '__setitem__',
=======
    ATTR_WHITELIST = {
        '__enter__',
        '__eq__',
        '__exit__',
        '__iter__',
        '__len__',
        '__next__',
        '__repr__',
>>>>>>> e62a3a1f
    }

    def class_augment(cls, cls_cpp=cls_cpp):
        for name, member in inspect.getmembers(cls):
            # Don't replace existing methods except those in our whitelist
            if hasattr(cls_cpp, name) and name not in ATTR_WHITELIST:
                continue
            if inspect.isfunction(member):
                if member.__qualname__.startswith('object.'):
                    continue  # To avoid breaking PyPy
                member.__qualname__ = member.__qualname__.replace(
                    cls.__name__, cls_cpp.__name__
                )
                setattr(cls_cpp, name, member)
            elif inspect.isdatadescriptor(member):
                setattr(cls_cpp, name, member)

        def disable_init(self):
            # Prevent initialization of the support class
            raise NotImplementedError(self.__class__.__name__ + '.__init__')

        cls.__init__ = disable_init
        return cls

    return class_augment


def _single_page_pdf(page) -> bytes:
    """Construct a single page PDF from the provided page in memory"""
    pdf = Pdf.new()
    pdf.pages.append(page)
    bio = BytesIO()
    pdf.save(bio)
    bio.seek(0)
    return bio.read()


def _mudraw(buffer, fmt) -> bytes:
    """Use mupdf draw to rasterize the PDF in the memory buffer"""
    # mudraw cannot read from stdin so NamedTemporaryFile is required
    with NamedTemporaryFile(suffix='.pdf') as tmp_in:
        tmp_in.write(buffer)
        tmp_in.seek(0)
        tmp_in.flush()

        proc = run(
            ['mudraw', '-F', fmt, '-o', '-', tmp_in.name],
            stdout=PIPE,
            stderr=PIPE,
            check=True,
        )
        return proc.stdout


@augments(Object)
class Extend_Object:
    def _repr_mimebundle_(self, include=None, exclude=None):
        """Present options to IPython for rich display of this object

        See https://ipython.readthedocs.io/en/stable/config/integrating.html#rich-display
        """

        if (
            isinstance(self, Dictionary)
            and Name.Type in self
            and self.Type == Name.Page
        ):
            return Page(self)._repr_mimebundle_(include, exclude)
        return None

    def _ipython_key_completions_(self):
        if isinstance(self, (Dictionary, Stream)):
            return self.keys()
        return None

    def emplace(self, other: Object, retain=(Name.Parent,)):
        """Copy all items from other without making a new object.

        Particularly when working with pages, it may be desirable to remove all
        of the existing page's contents and emplace (insert) a new page on top
        of it, in a way that preserves all links and references to the original
        page. (Or similarly, for other Dictionary objects in a PDF.)

        Any Dictionary keys in the iterable *retain* are preserved. By default,
        /Parent is retained.

        When a page is assigned (``pdf.pages[0] = new_page``), only the
        application knows if references to the original the original page are
        still valid. For example, a PDF optimizer might restructure a page
        object into another visually similar one, and references would be valid;
        but for a program that reorganizes page contents such as a N-up
        compositor, references may not be valid anymore.

        This method takes precautions to ensure that child objects in common
        with ``self`` and ``other`` are not inadvertently deleted.

        Example:
            >>> pdf.pages[0].objgen
            (16, 0)
            >>> pdf.pages[0].emplace(pdf.pages[1])
            >>> pdf.pages[0].objgen
            (16, 0)  # Same object

        .. versionchanged:: 2.11.1
            Added the *retain* argument.
        """
        if not self.same_owner_as(other):
            raise TypeError("Objects must have the same owner for emplace()")

        # .keys() returns strings, so make all strings
        retain = set(str(k) for k in retain)
        self_keys = set(self.keys())
        other_keys = set(other.keys())

        assert all(isinstance(k, str) for k in (retain | self_keys | other_keys))

        del_keys = self_keys - other_keys - retain
        for k in (k for k in other_keys if k not in retain):
            self[k] = other[k]  # pylint: disable=unsupported-assignment-operation
        for k in del_keys:
            del self[k]  # pylint: disable=unsupported-delete-operation

    def write(
        self,
        data: bytes,
        *,
        filter: Union[Name, Array, None] = None,
        decode_parms: Union[Dictionary, Array, None] = None,
        type_check: bool = True,
    ):  # pylint: disable=redefined-builtin
        """
        Replace stream object's data with new (possibly compressed) `data`.

        `filter` and `decode_parms` specify that compression that is present on
        the input `data`.

        When writing the PDF in :meth:`pikepdf.Pdf.save`,
        pikepdf may change the compression or apply compression to data that was
        not compressed, depending on the parameters given to that function. It
        will never change lossless to lossy encoding.

        PNG and TIFF images, even if compressed, cannot be directly inserted
        into a PDF and displayed as images.

        Args:
            data: the new data to use for replacement
            filter: The filter(s) with which the
                data is (already) encoded
            decode_parms: Parameters for the
                filters with which the object is encode
            type_check: Check arguments; use False only if you want to
                intentionally create malformed PDFs.

        If only one `filter` is specified, it may be a name such as
        `Name('/FlateDecode')`. If there are multiple filters, then array
        of names should be given.

        If there is only one filter, `decode_parms` is a Dictionary of
        parameters for that filter. If there are multiple filters, then
        `decode_parms` is an Array of Dictionary, where each array index
        is corresponds to the filter.
        """

        if type_check and filter is not None:
            if isinstance(filter, list):
                filter = Array(filter)
            filter = filter.wrap_in_array()

            if isinstance(decode_parms, list):
                decode_parms = Array(decode_parms)
            elif decode_parms is None:
                decode_parms = Array([])
            else:
                decode_parms = decode_parms.wrap_in_array()

            if not all(isinstance(item, Name) for item in filter):
                raise TypeError(
                    "filter must be: pikepdf.Name or pikepdf.Array([pikepdf.Name])"
                )
            if not all(
                (isinstance(item, Dictionary) or item is None) for item in decode_parms
            ):
                raise TypeError(
                    "decode_parms must be: pikepdf.Dictionary or "
                    "pikepdf.Array([pikepdf.Dictionary])"
                )
            if len(decode_parms) != 0:
                if len(filter) != len(decode_parms):
                    raise ValueError(
                        f"filter ({repr(filter)}) and decode_parms "
                        f"({repr(decode_parms)}) must be arrays of same length"
                    )
            if len(filter) == 1:
                filter = filter[0]
            if len(decode_parms) == 0:
                decode_parms = None
            elif len(decode_parms) == 1:
                decode_parms = decode_parms[0]
        self._write(data, filter=filter, decode_parms=decode_parms)


@augments(Pdf)
class Extend_Pdf:
    @property
    def root(self):
        """
        Deprecated alias for .Root, the /Root object of the PDF.

        .. deprecated:: 2.0
            Use ``.Root``.
        """
        warn("Pdf.root is deprecated; use Pdf.Root", category=DeprecationWarning)
        return self.Root

    def _repr_mimebundle_(self, include=None, exclude=None):
        """
        Present options to IPython or Jupyter for rich display of this object

        See https://ipython.readthedocs.io/en/stable/config/integrating.html#rich-display
        """

        bio = BytesIO()
        self.save(bio)
        bio.seek(0)

        data = {'application/pdf': bio.read()}
        return data

    @property
    def docinfo(self) -> Dictionary:
        """
        Access the (deprecated) document information dictionary.

        The document information dictionary is a brief metadata record that can
        store some information about the origin of a PDF. It is deprecated and
        removed in the PDF 2.0 specification (not deprecated from the
        perspective of pikepdf). Use the ``.open_metadata()`` API instead, which
        will edit the modern (and unfortunately, more complicated) XMP metadata
        object and synchronize changes to the document information dictionary.

        This property simplifies access to the actual document information
        dictionary and ensures that it is created correctly if it needs to be
        created.

        A new, empty dictionary will be created if this property is accessed
        and dictionary does not exist. (This is to ensure that convenient code
        like ``pdf.docinfo[Name.Title] = "Title"`` will work when the dictionary
        does not exist at all.)

        You can delete the document information dictionary by deleting this property,
        ``del pdf.docinfo``. Note that accessing the property after deleting it
        will re-create with a new, empty dictionary.

        .. versionchanged: 2.4
            Added support for ``del pdf.docinfo``.
        """
        if Name.Info not in self.trailer:
            self.trailer.Info = self.make_indirect(Dictionary())
        return self.trailer.Info

    @docinfo.setter
    def docinfo(self, new_docinfo: Dictionary):
        if not new_docinfo.is_indirect:
            raise ValueError(
                "docinfo must be an indirect object - use Pdf.make_indirect"
            )
        self.trailer.Info = new_docinfo

    @docinfo.deleter
    def docinfo(self):
        if Name.Info in self.trailer:
            del self.trailer.Info

    def open_metadata(
        self,
        set_pikepdf_as_editor: bool = True,
        update_docinfo: bool = True,
        strict: bool = False,
    ) -> PdfMetadata:
        """
        Open the PDF's XMP metadata for editing.

        There is no ``.close()`` function on the metadata object, since this is
        intended to be used inside a ``with`` block only.

        For historical reasons, certain parts of PDF metadata are stored in
        two different locations and formats. This feature coordinates edits so
        that both types of metadata are updated consistently and "atomically"
        (assuming single threaded access). It operates on the ``Pdf`` in memory,
        not any file on disk. To persist metadata changes, you must still use
        ``Pdf.save()``.

        Example:
            >>> with pdf.open_metadata() as meta:
                    meta['dc:title'] = 'Set the Dublic Core Title'
                    meta['dc:description'] = 'Put the Abstract here'

        Args:
            set_pikepdf_as_editor: Automatically update the metadata ``pdf:Producer``
                to show that this version of pikepdf is the most recent software to
                modify the metadata, and ``xmp:MetadataDate`` to timestamp the update.
                Recommended, except for testing.

            update_docinfo: Update the standard fields of DocumentInfo
                (the old PDF metadata dictionary) to match the corresponding
                XMP fields. The mapping is described in
                :attr:`PdfMetadata.DOCINFO_MAPPING`. Nonstandard DocumentInfo
                fields and XMP metadata fields with no DocumentInfo equivalent
                are ignored.

            strict: If ``False`` (the default), we aggressively attempt
                to recover from any parse errors in XMP, and if that fails we
                overwrite the XMP with an empty XMP record.  If ``True``, raise
                errors when either metadata bytes are not valid and well-formed
                XMP (and thus, XML). Some trivial cases that are equivalent to
                empty or incomplete "XMP skeletons" are never treated as errors,
                and always replaced with a proper empty XMP block. Certain
                errors may be logged.
        """
        return PdfMetadata(
            self,
            pikepdf_mark=set_pikepdf_as_editor,
            sync_docinfo=update_docinfo,
            overwrite_invalid_xml=not strict,
        )

    def open_outline(self, max_depth: int = 15, strict: bool = False) -> Outline:
        """
        Open the PDF outline ("bookmarks") for editing.

        Recommend for use in a ``with`` block. Changes are committed to the
        PDF when the block exits. (The ``Pdf`` must still be opened.)

        Example:
            >>> with pdf.open_outline() as outline:
                    outline.root.insert(0, OutlineItem('Intro', 0))

        Args:
            max_depth: Maximum recursion depth of the outline to be
                imported and re-written to the document. ``0`` means only
                considering the root level, ``1`` the first-level
                sub-outline of each root element, and so on. Items beyond
                this depth will be silently ignored. Default is ``15``.
            strict: With the default behavior (set to ``False``),
                structural errors (e.g. reference loops) in the PDF document
                will only cancel processing further nodes on that particular
                level, recovering the valid parts of the document outline
                without raising an exception. When set to ``True``, any such
                error will raise an ``OutlineStructureError``, leaving the
                invalid parts in place.
                Similarly, outline objects that have been accidentally
                duplicated in the ``Outline`` container will be silently
                fixed (i.e. reproduced as new objects) or raise an
                ``OutlineStructureError``.
        """
        return Outline(self, max_depth=max_depth, strict=strict)

    def make_stream(self, data: bytes, d=None, **kwargs) -> Stream:
        """
        Create a new pikepdf.Stream object that is attached to this PDF.

        See:
            :meth:`pikepdf.Stream.__new__`

        """
        return Stream(self, data, d, **kwargs)

    def add_blank_page(
        self, *, page_size: Tuple[Numeric, Numeric] = (612.0, 792.0)
    ) -> Object:
        """
        Add a blank page to this PDF. If pages already exist, the page will be added to
        the end. Pages may be reordered using ``Pdf.pages``.

        The caller may add content to the page by modifying its objects after creating
        it.

        Args:
            page_size (tuple): The size of the page in PDF units (1/72 inch or 0.35mm).
                Default size is set to a US Letter 8.5" x 11" page.
        """
        for dim in page_size:
            if not (3 <= dim <= 14400):
                raise ValueError('Page size must be between 3 and 14400 PDF units')

        page_dict = Dictionary(
            Type=Name.Page,
            MediaBox=Array([0, 0, page_size[0], page_size[1]]),
            Contents=self.make_stream(b''),
            Resources=Dictionary(),
        )
        page = self.make_indirect(page_dict)
        self._add_page(page, first=False)
        return page

    def close(self) -> None:
        """
        Close a ``Pdf`` object and release resources acquired by pikepdf.

        If pikepdf opened the file handle it will close it (e.g. when opened with a file
        path). If the caller opened the file for pikepdf, the caller close the file.
        ``with`` blocks will call close when exit.

        pikepdf lazily loads data from PDFs, so some :class:`pikepdf.Object` may
        implicitly depend on the :class:`pikepdf.Pdf` being open. This is always the
        case for :class:`pikepdf.Stream` but can be true for any object. Do not close
        the `Pdf` object if you might still be accessing content from it.

        When an ``Object`` is copied from one ``Pdf`` to another, the ``Object`` is copied into
        the destination ``Pdf`` immediately, so after accessing all desired information
        from the source ``Pdf`` it may be closed.

        Caution:
            Closing the ``Pdf`` is currently implemented by resetting it to an empty
            sentinel. It is currently possible to edit the sentinel as if it were a live
            object. This behavior should not be relied on and is subject to change.
        """

        # We could use QPDF::closeInputSource(), but many functions like
        # QPDF::getFilename() will segfault if called without an open file, so it's
        # best to use a sentinel empty file.
        EMPTY_PDF = (
            b"%PDF-1.3\n"
            b"1 0 obj\n"
            b"<< /Type /Catalog /Pages 2 0 R >>\n"
            b"endobj\n"
            b"2 0 obj\n"
            b"<< /Type /Pages /Kids [] /Count 0 >>\n"
            b"endobj\n"
            b"xref\n"
            b"0 3\n"
            b"0000000000 65535 f \n"
            b"0000000009 00000 n \n"
            b"0000000058 00000 n \n"
            b"trailer << /Size 3 /Root 1 0 R >>\n"
            b"startxref\n"
            b"110\n"
            b"%%EOF\n"
        )

        description = "closed file: " + self.filename
        self._process(description, EMPTY_PDF)
        if getattr(self, '_tmp_stream', None):
            self._tmp_stream.close()

    def __enter__(self):
        return self

    def __exit__(self, exc_type, exc_value, traceback):
        self.close()

    @property
    def allow(self) -> Permissions:
        """
        Report permissions associated with this PDF.

        By default these permissions will be replicated when the PDF is
        saved. Permissions may also only be changed when a PDF is being saved,
        and are only available for encrypted PDFs. If a PDF is not encrypted,
        all operations are reported as allowed.

        pikepdf has no way of enforcing permissions.
        """
        results = {}
        for field in Permissions._fields:
            results[field] = getattr(self, '_allow_' + field)
        return Permissions(**results)

    @property
    def encryption(self) -> EncryptionInfo:
        """
        Report encryption information for this PDF.

        Encryption settings may only be changed when a PDF is saved.
        """
        return EncryptionInfo(self._encryption_data)

    def check(self) -> List[str]:
        """
        Check if PDF is well-formed.  Similar to ``qpdf --check``.
        """

        class DiscardingParser(StreamParser):
            def __init__(self):  # pylint: disable=useless-super-delegation
                super().__init__()  # required for C++

            def handle_object(self, obj):
                pass

            def handle_eof(self):
                pass

        problems: List[str] = []

        self._decode_all_streams_and_discard()

        discarding_parser = DiscardingParser()
        for basic_page in self.pages:
            page = Page(basic_page)
            page.parse_contents(discarding_parser)

        for warning in self.get_warnings():
            problems.append("WARNING: " + warning)

        return problems

    def _attach(
        self,
        *,
        basename: str,
        filebytes: bytes,
        mime: Optional[str] = None,
        desc: str = '',
    ):  # pragma: no cover
        """
        Attach a file to this PDF

        Args:
            basename (str): The basename (filename withouth path) to name the
                file. Not necessarily the name of the file on disk. Will be s
                hown to the user by the PDF viewer. filebytes (bytes): The file
                contents.

            mime (str or None): A MIME type for the filebytes. If omitted, we try
                to guess based on the standard library's
                :func:`mimetypes.guess_type`. If this cannot be determined, the
                generic value `application/octet-stream` is used. This value is
                used by PDF viewers to decide how to present the information to
                the user.

            desc (str): A extended description of the file contents. PDF viewers
                also display this information to the user. In Acrobat DC this is
                hidden in a context menu.

        The PDF will also be modified to request the PDF viewer to display the
        list of attachments when opened, as opposed to other viewing modes. Some
        PDF viewers will not make it obvious to the user that attachments are
        present unless this is done. This behavior may be overridden by changing
        ``pdf.Root.PageMode`` to some other valid value.

        """

        if '/Names' not in self.Root:
            self.Root.Names = self.make_indirect(Dictionary())
        if '/EmbeddedFiles' not in self.Root:
            self.Root.Names.EmbeddedFiles = self.make_indirect(Dictionary())
        if '/Names' not in self.Root.Names.EmbeddedFiles:
            self.Root.Names.EmbeddedFiles.Names = Array()

        if '/' in basename or '\\' in basename:
            raise ValueError("basename should be a basename (no / or \\)")

        if not mime:
            from mimetypes import guess_type

            mime, _encoding = guess_type(basename)
            if not mime:
                mime = 'application/octet-stream'

        filestream = Stream(self, filebytes)
        filestream.Subtype = Name('/' + mime)

        filespec = Dictionary(
            {
                '/Type': Name.Filespec,
                '/F': basename,
                '/UF': basename,
                '/Desc': desc,
                '/EF': Dictionary({'/F': filestream}),
            }
        )

        # names = self.Root.Names.EmbeddedFiles.Names.as_list()
        # names.append(filename)  # Key
        # names.append(self.make_indirect(filespec))
        self.Root.Names.EmbeddedFiles.Names = Array(
            [basename, self.make_indirect(filespec)]  # key
        )

        if '/PageMode' not in self.Root:
            self.Root.PageMode = Name.UseAttachments

    def save(
        self,  # TODO mandatory kwargs
        filename_or_stream: Union[Path, str, BinaryIO, None] = None,
        static_id: bool = False,
        preserve_pdfa: bool = True,
        min_version: Union[str, Tuple[str, int]] = "",
        force_version: Union[str, Tuple[str, int]] = "",
        fix_metadata_version: bool = True,
        compress_streams: bool = True,
        stream_decode_level: Optional[StreamDecodeLevel] = None,
        object_stream_mode: ObjectStreamMode = ObjectStreamMode.preserve,
        normalize_content: bool = False,
        linearize: bool = False,
        qdf: bool = False,
        progress: Callable[[int], None] = None,
        encryption: Optional[Union[Encryption, bool]] = None,
        recompress_flate: bool = False,
    ) -> None:
        """
        Save all modifications to this :class:`pikepdf.Pdf`.

        Args:
            filename_or_stream: Where to write the output. If a file
                exists in this location it will be overwritten.
                If the file was opened with ``allow_overwriting_input=True``,
                then it is permitted to overwrite the original file, and
                this parameter may be omitted to implicitly use the original
                filename. Otherwise, the filename may not be the same as the
                input file, as overwriting the input file would corrupt data
                since pikepdf using lazy loading.

            static_id: Indicates that the ``/ID`` metadata, normally
                calculated as a hash of certain PDF contents and metadata
                including the current time, should instead be generated
                deterministically. Normally for debugging.
            preserve_pdfa: Ensures that the file is generated in a
                manner compliant with PDF/A and other stricter variants.
                This should be True, the default, in most cases.

            min_version: Sets the minimum version of PDF
                specification that should be required. If left alone QPDF
                will decide. If a tuple, the second element is an integer, the
                extension level. If the version number is not a valid format,
                QPDF will decide what to do.
            force_version: Override the version recommend by QPDF,
                potentially creating an invalid file that does not display
                in old versions. See QPDF manual for details. If a tuple, the
                second element is an integer, the extension level.
            fix_metadata_version: If ``True`` (default) and the XMP metadata
                contains the optional PDF version field, ensure the version in
                metadata is correct. If the XMP metadata does not contain a PDF
                version field, none will be added. To ensure that the field is
                added, edit the metadata and insert a placeholder value in
                ``pdf:PDFVersion``. If XMP metadata does not exist, it will
                not be created regardless of the value of this argument.

            object_stream_mode:
                ``disable`` prevents the use of object streams.
                ``preserve`` keeps object streams from the input file.
                ``generate`` uses object streams wherever possible,
                creating the smallest files but requiring PDF 1.5+.

            compress_streams: Enables or disables the compression of
                stream objects in the PDF that are created without specifying
                any compression setting. Metadata is never compressed.
                By default this is set to ``True``, and should be except
                for debugging. Existing streams in the PDF or streams will not
                be modified. To decompress existing streams, you must set
                both ``compress_streams=False`` and ``stream_decode_level``
                to the desired decode level (e.g. ``.generalized`` will
                decompress most non-image content).

            stream_decode_level: Specifies how
                to encode stream objects. See documentation for
                :class:`pikepdf.StreamDecodeLevel`.

            recompress_flate: When disabled (the default), qpdf does not
                uncompress and recompress streams compressed with the Flate
                compression algorithm. If True, pikepdf will instruct qpdf to
                do this, which may be useful if recompressing streams to a
                higher compression level.

            normalize_content: Enables parsing and reformatting the
                content stream within PDFs. This may debugging PDFs easier.

            linearize: Enables creating linear or "fast web view",
                where the file's contents are organized sequentially so that
                a viewer can begin rendering before it has the whole file.
                As a drawback, it tends to make files larger.

            qdf: Save output QDF mode.  QDF mode is a special output
                mode in QPDF to allow editing of PDFs in a text editor. Use
                the program ``fix-qdf`` to fix convert back to a standard
                PDF.

            progress: Specify a callback function that is called
                as the PDF is written. The function will be called with an
                integer between 0-100 as the sole parameter, the progress
                percentage. This function may not access or modify the PDF
                while it is being written, or data corruption will almost
                certainly occur.

            encryption: If ``False``
                or omitted, existing encryption will be removed. If ``True``
                encryption settings are copied from the originating PDF.
                Alternately, an ``Encryption`` object may be provided that
                sets the parameters for new encryption.

        Raises:
            PdfError
            ForeignObjectError

        You may call ``.save()`` multiple times with different parameters
        to generate different versions of a file, and you *may* continue
        to modify the file after saving it. ``.save()`` does not modify
        the ``Pdf`` object in memory, except possibly by updating the XMP
        metadata version with ``fix_metadata_version``.

        .. note::

            :meth:`pikepdf.Pdf.remove_unreferenced_resources` before saving
            may eliminate unnecessary resources from the output file if there
            are any objects (such as images) that are referenced in a page's
            Resources dictionary but never called in the page's content stream.

        .. note::

            pikepdf can read PDFs with incremental updates, but always
            coalesces any incremental updates into a single non-incremental
            PDF file when saving.

        .. versionchanged:: 2.7
            Added *recompress_flate*.
        """
        if not filename_or_stream and self._original_filename:
            filename_or_stream = self._original_filename
        self._save(
            filename_or_stream,
            static_id=static_id,
            preserve_pdfa=preserve_pdfa,
            min_version=min_version,
            force_version=force_version,
            fix_metadata_version=fix_metadata_version,
            compress_streams=compress_streams,
            stream_decode_level=stream_decode_level,
            object_stream_mode=object_stream_mode,
            normalize_content=normalize_content,
            linearize=linearize,
            qdf=qdf,
            progress=progress,
            encryption=encryption,
            samefile_check=getattr(self, '_tmp_stream', None) is None,
            recompress_flate=recompress_flate,
        )

    @staticmethod
    def open(  # TODO mandatory kwargs
        filename_or_stream: Union[Path, str, BinaryIO],
        password: Union[str, bytes] = "",
        hex_password: bool = False,
        ignore_xref_streams: bool = False,
        suppress_warnings: bool = True,
        attempt_recovery: bool = True,
        inherit_page_attributes: bool = True,
        access_mode: AccessMode = AccessMode.default,
        allow_overwriting_input: bool = False,
    ) -> Pdf:
        """
        Open an existing file at *filename_or_stream*.

        If *filename_or_stream* is path-like, the file will be opened for reading.
        The file should not be modified by another process while it is open in
        pikepdf, or undefined behavior may occur. This is because the file may be
        lazily loaded. Despite this restriction, pikepdf does not try to use any OS
        services to obtain an exclusive lock on the file. Some applications may
        want to attempt this or copy the file to a temporary location before
        editing. This behaviour changes if *allow_overwriting_input* is set: the whole
        file is then read and copied to memory, so that pikepdf can overwrite it
        when calling ``.save()``.

        When this function is called with a stream-like object, you must ensure
        that the data it returns cannot be modified, or undefined behavior will
        occur.

        Any changes to the file must be persisted by using ``.save()``.

        If *filename_or_stream* has ``.read()`` and ``.seek()`` methods, the file
        will be accessed as a readable binary stream. pikepdf will read the
        entire stream into a private buffer.

        ``.open()`` may be used in a ``with``-block; ``.close()`` will be called when
        the block exits, if applicable.

        Whenever pikepdf opens a file, it will close it. If you open the file
        for pikepdf or give it a stream-like object to read from, you must
        release that object when appropriate.

        Examples:

            >>> with Pdf.open("test.pdf") as pdf:
                    ...

            >>> pdf = Pdf.open("test.pdf", password="rosebud")

        Args:
            filename_or_stream: Filename or Python readable and seekable file
                stream of PDF to open.
            password: User or owner password to open an
                encrypted PDF. If the type of this parameter is ``str``
                it will be encoded as UTF-8. If the type is ``bytes`` it will
                be saved verbatim. Passwords are always padded or
                truncated to 32 bytes internally. Use ASCII passwords for
                maximum compatibility.
            hex_password: If True, interpret the password as a
                hex-encoded version of the exact encryption key to use, without
                performing the normal key computation. Useful in forensics.
            ignore_xref_streams: If True, ignore cross-reference
                streams. See qpdf documentation.
            suppress_warnings: If True (default), warnings are not
                printed to stderr. Use :meth:`pikepdf.Pdf.get_warnings()` to
                retrieve warnings.
            attempt_recovery: If True (default), attempt to recover
                from PDF parsing errors.
            inherit_page_attributes: If True (default), push attributes
                set on a group of pages to individual pages
            access_mode: If ``.default``, pikepdf will
                decide how to access the file. Currently, it will always
                selected stream access. To attempt memory mapping and fallback
                to stream if memory mapping failed, use ``.mmap``.  Use
                ``.mmap_only`` to require memory mapping or fail
                (this is expected to only be useful for testing). Applications
                should be prepared to handle the SIGBUS signal on POSIX in
                the event that the file is successfully mapped but later goes
                away.
            allow_overwriting_input: If True, allows calling ``.save()``
                to overwrite the input file. This is performed by loading the
                entire input file into memory at open time; this will use more
                memory and may recent performance especially when the opened
                file will not be modified.
        Raises:
            pikepdf.PasswordError: If the password failed to open the
                file.
            pikepdf.PdfError: If for other reasons we could not open
                the file.
            TypeError: If the type of ``filename_or_stream`` is not
                usable.
            FileNotFoundError: If the file was not found.

        Note:
            When *filename_or_stream* is a stream and the stream is located on a
            network, pikepdf assumes that the stream using buffering and read caches
            to achieve reasonable performance. Streams that fetch data over a network
            in response to every read or seek request, no matter how small, will
            perform poorly. It may be easier to download a PDF from network to
            temporary local storage (such as ``io.BytesIO``), manipulate it, and
            then re-upload it.
        """
        if isinstance(filename_or_stream, bytes) and filename_or_stream.startswith(
            b'%PDF-'
        ):
            warn(
                "It looks like you called with Pdf.open(data) with a bytes-like object "
                "containing a PDF. This will probably fail because this function "
                "expects a filename or opened file-like object. Instead, please use "
                "Pdf.open(BytesIO(data))."
            )

        tmp_stream, original_filename = None, False
        if allow_overwriting_input:
            try:
                Path(filename_or_stream)
            except TypeError as error:
                raise ValueError(
                    '"allow_overwriting_input=True" requires "open" first argument '
                    'to be a file path'
                ) from error
            original_filename = str(filename_or_stream)
            with open(original_filename, 'rb') as pdf_file:
                tmp_stream = BytesIO()
                shutil.copyfileobj(pdf_file, tmp_stream)
        pdf = Pdf._open(
            tmp_stream or filename_or_stream,
            password=password,
            hex_password=hex_password,
            ignore_xref_streams=ignore_xref_streams,
            suppress_warnings=suppress_warnings,
            attempt_recovery=attempt_recovery,
            inherit_page_attributes=inherit_page_attributes,
            access_mode=access_mode,
        )
        setattr(pdf, '_tmp_stream', tmp_stream)
        setattr(pdf, '_original_filename', original_filename)
        return pdf


@augments(_ObjectMapping)
class Extend_ObjectMapping:
    def get(self, key, default=None) -> Object:
        try:
            return self[key]
        except KeyError:
            return default

    def keys(self):
        return KeysView(self)

    def values(self):
        return (v for _k, v in self.items())


def check_is_box(obj) -> bool:
    try:
        if obj.is_rectangle:
            return True
    except AttributeError:
        pass

    try:
        pdfobj = Array(obj)
        if pdfobj.is_rectangle:
            return True
    except Exception:
        pass

    raise ValueError("object is not a rectangle")


@augments(Page)
class Extend_Page:
    @property
    def mediabox(self):
        "This page's /MediaBox, in PDF units."
        return self._get_mediabox(True)

    @mediabox.setter
    def mediabox(self, value):
        check_is_box(value)
        self.obj['/MediaBox'] = value

    @property
    def cropbox(self):
        """This page's effective /CropBox, in PDF units.

        If the /CropBox is not defined, the /MediaBox is returned.
        """
        return self._get_cropbox(True)

    @cropbox.setter
    def cropbox(self, value):
        check_is_box(value)
        self.obj['/CropBox'] = value

    @property
    def trimbox(self):
        """This page's effective /TrimBox, in PDF units.

        If the /TrimBox is not defined, the /CropBox is returned (and if
        /CropBox is not defined, /MediaBox is returned).
        """
        return self._get_trimbox(True)

    @trimbox.setter
    def trimbox(self, value):
        check_is_box(value)
        self.obj['/TrimBox'] = value

    @property
    def resources(self):
        """Return this pages resources dictionary."""
        return self.obj['/Resources']

    def add_resource(
        self,
        res: Object,
        res_type: Name,
        name: Optional[Name] = None,
        *,
        prefix: str = '',
        replace_existing: bool = True,
    ) -> Name:
        """Adds a new resource to the page's Resources dictionary.

        If the Resources dictionaries do not exist, they will be created.

        Args:
            self: The object to add to the resources dictionary.
            res: The dictionary object to insert into the resources
                dictionary.
            res_type: Should be one of the following Resource dictionary types:
                ExtGState, ColorSpace, Pattern, Shading, XObject, Font, Properties.
            name: The name of the object. If omitted, a random name will be
                generated with enough randomness to be globally unique.
            prefix: A prefix for the name of the object. Allows conveniently
                namespacing when using random names, e.g. prefix="Im" for images.
                Mutually exclusive with name parameter.
            replace_existing: If the name already exists in one of the resource
                dictionaries, remove it.
        Returns:
            The name of the object.

        Example:
            >>> resource_name = Page(pdf.pages[0]).add_resource(formxobj, Name.XObject)

        .. versionadded:: 2.3

        .. versionchanged:: 2.14
            If *res* does not belong to the same `Pdf` that owns this page,
            a copy of *res* is automatically created and added instead. In previous
            versions, it was necessary to change for this case manually.
        """
        if not Name.Resources in self.obj:
            self.obj.Resources = Dictionary()
        elif not isinstance(self.obj.Resources, Dictionary):
            raise TypeError("Page /Resources exists but is not a dictionary")
        resources = self.obj.Resources

        if not res_type in resources:
            resources[res_type] = Dictionary()

        if name is not None and prefix:
            raise ValueError("Must specify one of name= or prefix=")
        if name is None:
            name = Name.random(prefix=prefix)

        for res_dict in resources.as_dict().values():
            if not isinstance(res_dict, Dictionary):
                continue
            if name in res_dict:
                if replace_existing:
                    del res_dict[name]
                else:
                    raise ValueError(f"Name {name} already exists in page /Resources")

        resources[res_type][name] = res.with_same_owner_as(self.obj)
        return name

    def _over_underlay(
        self, other, rect: Optional[Rectangle], under: bool = True
    ) -> None:
        formx = None
        if isinstance(other, Page):
            formx = other.as_form_xobject()
        elif isinstance(other, Dictionary) and other.get(Name.Type) == Name.Page:
            page = Page(other)
            formx = page.as_form_xobject()
        elif (
            isinstance(other, Stream)
            and other.get(Name.Type) == Name.XObject
            and other.get(Name.Subtype) == Name.Form
        ):
            formx = other

        if formx is None:
            raise TypeError("other object is not something we can convert to FormX")

        if rect is None:
            rect = Rectangle(page.trimbox)

        formx_placed_name = self.add_resource(formx, Name.XObject)
        cs = self.calc_form_xobject_placement(formx, formx_placed_name, rect)

        self.contents_add(cs, prepend=under)

    def add_overlay(self, other: Union[Object, Page], rect: Optional[Rectangle] = None):
        """Overlay another object on this page.

        Overlays will be drawn after all previous content, potentially drawing on top
        of existing content.

        Args:
            other: A Page or Form XObject to render as an overlay on top of this
                page.
            rect: The PDF rectangle (in PDF units) in which to draw the overlay.
                If omitted, this page's trimbox, cropbox or mediabox will be used.

        .. versionadded:: 2.14
        """
        return self._over_underlay(other, rect, under=False)

    def add_underlay(
        self, other: Union[Object, Page], rect: Optional[Rectangle] = None
    ):
        """Underlay another object beneath this page.

        Underlays will be drawn before all other content, so they may be overdrawn
        partially or completely.

        Args:
            other: A Page or Form XObject to render as an underlay underneath this
                page.
            rect: The PDF rectangle (in PDF units) in which to draw the underlay.
                If omitted, this page's MediaBox will be used.

        .. versionadded:: 2.14
        """
        return self._over_underlay(other, rect, under=True)

    def __repr__(self):
        return (
            repr(self.obj)
            .replace('Dictionary', 'Page', 1)
            .replace('(Type="/Page")', '', 1)
        )

    def _repr_mimebundle_(self, include=None, exclude=None):
        data = {}
        bundle = {'application/pdf', 'image/png'}
        if include:
            bundle = {k for k in bundle if k in include}
        if exclude:
            bundle = {k for k in bundle if k not in exclude}
        pagedata = _single_page_pdf(self.obj)
        if 'application/pdf' in bundle:
            data['application/pdf'] = pagedata
        if 'image/png' in bundle:
            try:
                data['image/png'] = _mudraw(pagedata, 'png')
            except (FileNotFoundError, RuntimeError):
                pass
        return data


@augments(Token)
class Extend_Token:
    def __repr__(self):
        return f'pikepdf.Token({self.type_}, {self.raw_value})'


<<<<<<< HEAD
@augments(Rectangle)
class Extend_Rectangle:
    def __repr__(self):
        return f'pikepdf.Rectangle({self.llx}, {self.lly}, {self.urx}, {self.ury})'

    def __hash__(self):
        return hash((self.llx, self.lly, self.urx, self.ury))


@augments(Attachments)
class Extend_Attachments(MutableMapping):
    def __getitem__(self, k: str) -> FileSpec:
        filespec = self._get_filespec(k)
        if filespec is None:
            raise KeyError(k)
        return filespec

    def __setitem__(self, k: str, v: FileSpec) -> None:
        if not v.filename:
            v.filename = k
        return self._add_replace_filespec(k, v)

    def __delitem__(self, k: str) -> None:
        return self._remove_filespec(k)

    def __len__(self):
        return len(self._get_all_filespecs())

    def __iter__(self) -> Iterator[str]:
        for k in self._get_all_filespecs():
            yield k

    def __repr__(self):
        return f"<pikepdf._qpdf.Attachments with {len(self)} attached files>"


@augments(FileSpec)
class Extend_FileSpec:
    def __repr__(self):
        if self.filename:
            return (
                f"<pikepdf._qpdf.FileSpec for {self.filename!r}, "
                f"description {self.description!r}>"
            )
        else:
            return f"<pikepdf._qpdf.FileSpec description {self.description!r}>"


@augments(AttachedFileStream)
class Extend_AttachedFileStream:
    @property
    def creation_date(self) -> Optional[datetime.datetime]:
        if not self._creation_date:
            return None
        return decode_pdf_date(self._creation_date)

    @creation_date.setter
    def creation_date(self, value: datetime.datetime):
        self._creation_date = encode_pdf_date(value)

    @property
    def mod_date(self) -> Optional[datetime.datetime]:
        if not self._mod_date:
            return None
        return decode_pdf_date(self._mod_date)

    @mod_date.setter
    def mod_date(self, value: datetime.datetime):
        self._mod_date = encode_pdf_date(value)

    def read_bytes(self) -> bytes:
        return self.obj.read_bytes()

    def __repr__(self):
        return (
            f'<pikepdf._qpdf.AttachedFileStream objid={self.obj.objgen} size={self.size} '
            f'mime_type={self.mime_type} creation_date={self.creation_date} '
            f'mod_date={self.mod_date}>'
        )
=======
@augments(NameTree)
class Extend_NameTree(MutableMapping):
    def __len__(self):
        return len(self._as_map())

    def __iter__(self):
        for name, _value in self._nameval_iter():
            yield name

    def keys(self):
        return KeysView(self._as_map())

    def values(self):
        return ValuesView(self._as_map())

    def items(self):
        return ItemsView(self._as_map())

    def __eq__(self, other):
        return self.obj.objgen == other.obj.objgen
>>>>>>> e62a3a1f
<|MERGE_RESOLUTION|>--- conflicted
+++ resolved
@@ -26,34 +26,25 @@
     Any,
     BinaryIO,
     Callable,
-<<<<<<< HEAD
+    ItemsView,
     Iterator,
-=======
-    ItemsView,
->>>>>>> e62a3a1f
     List,
     Optional,
     Tuple,
     Type,
     TypeVar,
     Union,
-<<<<<<< HEAD
-=======
     ValuesView,
->>>>>>> e62a3a1f
 )
 from warnings import warn
 
 from . import Array, Dictionary, Name, Object, Page, Pdf, Stream
 from ._qpdf import (
     AccessMode,
-<<<<<<< HEAD
     AttachedFileStream,
     Attachments,
     FileSpec,
-=======
     NameTree,
->>>>>>> e62a3a1f
     ObjectStreamMode,
     PdfError,
     Rectangle,
@@ -111,42 +102,50 @@
 
     (Alternative ideas: https://github.com/pybind/pybind11/issues/1074)
     """
-<<<<<<< HEAD
-
-    ATTR_WHITELIST = {
-        '__delitem__',
-        '__enter__',
-        '__exit__',
-        '__getitem__',
+
+    OVERRIDE_WHITELIST = {
+        '__eq__',
         '__hash__',
-        '__iter__',
-        '__len__',
         '__repr__',
-        '__setitem__',
-=======
-    ATTR_WHITELIST = {
-        '__enter__',
-        '__eq__',
-        '__exit__',
-        '__iter__',
-        '__len__',
-        '__next__',
-        '__repr__',
->>>>>>> e62a3a1f
     }
 
     def class_augment(cls, cls_cpp=cls_cpp):
-        for name, member in inspect.getmembers(cls):
-            # Don't replace existing methods except those in our whitelist
-            if hasattr(cls_cpp, name) and name not in ATTR_WHITELIST:
-                continue
+        def is_inherited_method(meth):
+            # Augmenting a C++ with a method that cls inherits from the Python
+            # object is never what we want.
+            return not meth.__qualname__.startswith(cls.__name__)
+
+        def is_augmentable(m):
+            return (
+                inspect.isfunction(m) and not is_inherited_method(m)
+            ) or inspect.isdatadescriptor(m)
+
+        # inspect.getmembers has different behavior on PyPy - in particular it seems
+        # that a typical PyPy class like cls will have more methods that it considers
+        # methods than CPython does. Our predicate should take care of this.
+        for name, member in inspect.getmembers(cls, predicate=is_augmentable):
+            if (
+                hasattr(cls_cpp, name)
+                and hasattr(cls, name)
+                and name not in getattr(cls, '__abstractmethods__', set())
+                and name not in OVERRIDE_WHITELIST
+            ):
+                # If the original C++ class and Python support class both define the
+                # same name, we generally have a conflict, because this is augmentation
+                # not inheritance. However, if the method provided by the support class
+                # is an abstract method, then we can consider the C++ version the
+                # implementation. Also, pybind11 provides defaults for __eq__,
+                # __hash__ and __repr__ that we often do want to override directly.
+                raise RuntimeError(
+                    f"C++ {cls_cpp} and Python {cls} both define the same "
+                    f"non-abstract method {name}"
+                )
             if inspect.isfunction(member):
-                if member.__qualname__.startswith('object.'):
-                    continue  # To avoid breaking PyPy
-                member.__qualname__ = member.__qualname__.replace(
+                setattr(cls_cpp, name, member)
+                installed_member = getattr(cls_cpp, name)
+                installed_member.__qualname__ = member.__qualname__.replace(
                     cls.__name__, cls_cpp.__name__
                 )
-                setattr(cls_cpp, name, member)
             elif inspect.isdatadescriptor(member):
                 setattr(cls_cpp, name, member)
 
@@ -1243,7 +1242,6 @@
         return f'pikepdf.Token({self.type_}, {self.raw_value})'
 
 
-<<<<<<< HEAD
 @augments(Rectangle)
 class Extend_Rectangle:
     def __repr__(self):
@@ -1323,7 +1321,8 @@
             f'mime_type={self.mime_type} creation_date={self.creation_date} '
             f'mod_date={self.mod_date}>'
         )
-=======
+
+
 @augments(NameTree)
 class Extend_NameTree(MutableMapping):
     def __len__(self):
@@ -1343,5 +1342,4 @@
         return ItemsView(self._as_map())
 
     def __eq__(self, other):
-        return self.obj.objgen == other.obj.objgen
->>>>>>> e62a3a1f
+        return self.obj.objgen == other.obj.objgen