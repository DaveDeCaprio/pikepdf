/*
 * This Source Code Form is subject to the terms of the Mozilla Public
 * License, v. 2.0. If a copy of the MPL was not distributed with this
 * file, You can obtain one at http://mozilla.org/MPL/2.0/.
 *
 * Copyright (C) 2017, James R. Barlow (https://github.com/jbarlow83/)
 */

#pragma once

#include <exception>
#include <vector>
#include <map>

#include <qpdf/PointerHolder.hh>
#include <qpdf/QPDF.hh>
#include <qpdf/QPDFObjectHandle.hh>

#include <pybind11/pybind11.h>
#include <pybind11/stl.h>
#include <pybind11/stl_bind.h>

using uint = unsigned int;

namespace pybind11 {
PYBIND11_RUNTIME_EXCEPTION(attr_error, PyExc_AttributeError);
PYBIND11_RUNTIME_EXCEPTION(notimpl_error, PyExc_NotImplementedError);
}; // namespace pybind11

// Declare PointerHolder<T> as a smart pointer
// https://pybind11.readthedocs.io/en/stable/advanced/smart_ptrs.html#custom-smart-pointers
PYBIND11_DECLARE_HOLDER_TYPE(T, PointerHolder<T>);
namespace pybind11 {
namespace detail {
template <typename T>
struct holder_helper<PointerHolder<T>> {
    static const T *get(const PointerHolder<T> &p) { return p.getPointer(); }
};
} // namespace detail
} // namespace pybind11

// From object_convert.cpp
pybind11::object decimal_from_pdfobject(QPDFObjectHandle h);

namespace pybind11 {
namespace detail {
template <>
struct type_caster<QPDFObjectHandle> : public type_caster_base<QPDFObjectHandle> {
    using base = type_caster_base<QPDFObjectHandle>;

protected:
    QPDFObjectHandle value;

public:
    /**
     * Conversion part 1 (Python->C++): convert a PyObject into a Object
     */
    bool load(handle src, bool convert)
    {
        // Do whatever our base does
        // Potentially we could convert some scalrs to QPDFObjectHandle here,
        // but most of the interfaces just expect straight C++ types.
        return base::load(src, convert);
    }

    /**
     * Conversion part 2 (C++ -> Python): convert an instance into
     * a Python object.
     * Purpose of this is to establish the indirect keep_alive relationship
     * between QPDF and objects that refer back to in ways that pybind11
     * can't trace on its own.
     * We also convert several QPDFObjectHandle types to native Python
     * objects here.
     * The ==take_ownership code paths are currently unused but present
     * for completeness. They are unused because pybind11 only sets
     * take_ownership when a binding returns raw pointers to Python, and
     * by making this caster private we prohibit that.
     */
private:
    // 'private': disallow returning pointers to QPDFObjectHandle from bindings
    static handle cast(
        const QPDFObjectHandle *csrc, return_value_policy policy, handle parent)
    {
        QPDFObjectHandle *src = const_cast<QPDFObjectHandle *>(csrc);
        if (!csrc)
            return none().release();

        bool primitive = true;
        handle h;

        switch (src->getTypeCode()) {
        case QPDFObject::object_type_e::ot_null:
            h = pybind11::none().release();
            break;
        case QPDFObject::object_type_e::ot_integer:
            h = pybind11::int_(src->getIntValue()).release();
            break;
        case QPDFObject::object_type_e::ot_boolean:
            h = pybind11::bool_(src->getBoolValue()).release();
            break;
        case QPDFObject::object_type_e::ot_real:
            h = decimal_from_pdfobject(*src).release();
            break;
        default:
            primitive = false;
            break;
        }
        if (primitive && h) {
            if (policy == return_value_policy::take_ownership)
                // LCOV_EXCL_START
                // See explanation above - does not happen.
                delete csrc;
            // LCOV_EXCL_STOP
            return h;
        }

        QPDF *owner = src->getOwningQPDF();
        if (policy == return_value_policy::take_ownership) {
            // LCOV_EXCL_START
            // See explanation above - does not happen.
            h = base::cast(std::move(*csrc), policy, parent);
            delete csrc;
            // LCOV_EXCL_STOP
        } else {
            h = base::cast(*csrc, policy, parent);
        }
        if (owner) {
            // Find the Python object that refers to our owner
            // Can do that by casting or more direct lookup
            // auto pyqpdf = pybind11::cast(owner);
            auto tinfo    = get_type_info(typeid(QPDF));
            handle pyqpdf = get_object_handle(owner, tinfo);

            // Tell pybind11 that it must keep pyqpdf alive as long as h is
            // alive
            keep_alive_impl(h, pyqpdf);
        }
        return h;
    }

public:
    static handle cast(
        QPDFObjectHandle &&src, return_value_policy policy, handle parent)
    {
        return cast(&src, return_value_policy::move, parent);
    }

    static handle cast(
        const QPDFObjectHandle &src, return_value_policy policy, handle parent)
    {
        if (policy == return_value_policy::automatic ||
            policy == return_value_policy::automatic_reference)
            policy = return_value_policy::copy;
        return cast(&src, policy, parent);
    }
};
} // namespace detail
} // namespace pybind11

namespace py = pybind11;

PYBIND11_MAKE_OPAQUE(std::vector<QPDFObjectHandle>);

typedef std::map<std::string, QPDFObjectHandle> ObjectMap;
PYBIND11_MAKE_OPAQUE(ObjectMap);

// From qpdf.cpp
void init_qpdf(py::module_ &m);

// From object.cpp
size_t list_range_check(QPDFObjectHandle h, int index);
void init_object(py::module_ &m);

// From object_repr.cpp
std::string objecthandle_scalar_value(QPDFObjectHandle h, bool escaped = true);
std::string objecthandle_pythonic_typename(QPDFObjectHandle h);
std::string objecthandle_repr_typename_and_value(QPDFObjectHandle h);
std::string objecthandle_repr(QPDFObjectHandle h);

// From object_convert.cpp
py::object decimal_from_pdfobject(QPDFObjectHandle h);
QPDFObjectHandle objecthandle_encode(const py::handle handle);
std::vector<QPDFObjectHandle> array_builder(const py::iterable iter);
std::map<std::string, QPDFObjectHandle> dict_builder(const py::dict dict);

// From annotation.cpp
void init_annotation(py::module_ &m);

<<<<<<< HEAD
// From embeddedfiles.cpp
void init_embeddedfiles(py::module_ &m);
=======
// From nametree.cpp
void init_nametree(py::module_ &m);
>>>>>>> e62a3a1f

// From page.cpp
void init_page(py::module_ &m);
size_t page_index(QPDF &owner, QPDFObjectHandle page);

// From rectangle.cpp
void init_rectangle(py::module_ &m);

inline char *fix_pypy36_const_char(const char *s)
{
    // PyPy 7.3.1 (=Python 3.6) has a few functions incorrectly defined as requiring
    // char* where CPython specifies const char*. PyPy corrected this in newer versions.
    // So this harmless shim is needed to support some older PyPy's.
    return const_cast<char *>(s);
}

inline void deprecation_warning(const char *msg)
{
    py::object warn = py::module_::import("warnings").attr("warn");
    py::object DeprecationWarning =
        py::module_::import("builtins").attr("DeprecationWarning");
    warn(msg, DeprecationWarning, /*stackleverl=*/1);
}

// Support for recursion checks
class StackGuard {
public:
    StackGuard(const char *where)
    {
        Py_EnterRecursiveCall(fix_pypy36_const_char(where));
    }
    StackGuard(const StackGuard &) = delete;
    StackGuard &operator=(const StackGuard &) = delete;
    StackGuard(StackGuard &&)                 = delete;
    StackGuard &operator=(StackGuard &&) = delete;
    ~StackGuard() { Py_LeaveRecursiveCall(); }
};<|MERGE_RESOLUTION|>--- conflicted
+++ resolved
@@ -186,13 +186,10 @@
 // From annotation.cpp
 void init_annotation(py::module_ &m);
 
-<<<<<<< HEAD
 // From embeddedfiles.cpp
 void init_embeddedfiles(py::module_ &m);
-=======
 // From nametree.cpp
 void init_nametree(py::module_ &m);
->>>>>>> e62a3a1f
 
 // From page.cpp
 void init_page(py::module_ &m);
