--- conflicted
+++ resolved
@@ -94,11 +94,8 @@
 
     // -- Support objects (alphabetize order) --
     init_annotation(m);
-<<<<<<< HEAD
     init_embeddedfiles(m);
-=======
     init_nametree(m);
->>>>>>> e62a3a1f
     init_page(m);
     init_rectangle(m);
 
